--- conflicted
+++ resolved
@@ -65,12 +65,8 @@
   - xxhash
 
   # extra
-<<<<<<< HEAD
   - gdsfactory>=6.27.0
-=======
-  - gdsfactory
   - jaxlib
->>>>>>> 8d2957d9
   #- mpb
   #- nomkl
   #- pymeep=*=mpi_mpich_*
