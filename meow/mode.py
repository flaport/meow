--- conflicted
+++ resolved
@@ -236,11 +236,7 @@
         return new_mode
 
     def __mul__(self, other):
-<<<<<<< HEAD
-        if not isinstance(other, (float, complex, int)):
-=======
         if not isinstance(other, (float, np.floating, complex, int, np.integer)):
->>>>>>> 8719cd75
             raise TypeError(
                 f"unsupported operand type(s) for *: 'Mode' and '{type(other).__name__}'"
             )
@@ -259,11 +255,7 @@
     __rmul__ = __mul__
 
     def __truediv__(self, other):
-<<<<<<< HEAD
-        if not isinstance(other, (float, complex, int)):
-=======
         if not isinstance(other, (float, np.floating, complex, int, np.integer)):
->>>>>>> 8719cd75
             raise TypeError(
                 f"unsupported operand type(s) for /: 'Mode' and '{type(other).__name__}'"
             )
