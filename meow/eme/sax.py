""" SAX backend for EME (default backend) """

from typing import List

import numpy as np
import sax
from sax.backends import circuit_backends
from sax.utils import get_ports

from ..base_model import _array
from ..mode import Mode
from .common import (
    DEFAULT_CONJUGATE_TRANSPOSE,
    DEFAULT_ENFORCE_LOSSY_UNITARITY,
    DEFAULT_ENFORCE_RECIPROCITY,
    compute_interface_s_matrices,
    compute_propagation_s_matrices,
)

try:
    import klujax


except ImportError:
    klujax = None


def _get_netlist(propagations, interfaces):
    """get the netlist of a stack of `Modes`"""

    instances = {
        **{k: S for k, S in propagations.items()},
        **{k: S for k, S in interfaces.items()},
    }

    interface_keys = list(interfaces)
    propagation_keys = list(propagations)
    connections = {}
    for i in range(len(interfaces)):
        for port_mode in get_ports(interfaces[f"i_{i}_{i+1}"]):
            other_port_mode = _other_port(port_mode)
            if "left" in port_mode:
                connections[f"p_{i},{other_port_mode}"] = f"i_{i}_{i+1},{port_mode}"
            elif "right" in port_mode:
                connections[f"i_{i}_{i+1},{port_mode}"] = f"p_{i+1},{other_port_mode}"

    ports = {}
    for port_mode in get_ports(propagations[propagation_keys[0]]):
        if "right" in port_mode:
            continue
        ports[port_mode] = f"{propagation_keys[0]},{port_mode}"
    for port_mode in get_ports(propagations[propagation_keys[-1]]):
        if "left" in port_mode:
            continue
        ports[port_mode] = f"{propagation_keys[-1]},{port_mode}"

    net = {"instances": instances, "connections": connections, "ports": ports}
    return net


def _other_port(port_mode):
    if "left" in port_mode:
        return port_mode.replace("left", "right")
    elif "right" in port_mode:
        return port_mode.replace("right", "left")
    else:
        return port_mode


def _validate_sax_backend(sax_backend):
    if sax_backend is None:
        sax_backend = "klu" if klujax is not None else "default"

    if sax_backend not in ["default", "klu"]:
        raise ValueError(
            f"Invalid SAX Backend. Got: {sax_backend!r}. Should be 'default' or 'klu'."
        )
    return sax_backend


def compute_s_matrix_sax(
    modes: List[List[Mode]],
<<<<<<< HEAD
    sax_backend=None,
    enforce_reciprocity=False,
    enforce_lossy_unitarity=False,
=======
    sax_backend: str | None = None,
    conjugate_transpose: bool = DEFAULT_CONJUGATE_TRANSPOSE,
    enforce_reciprocity: bool = DEFAULT_ENFORCE_RECIPROCITY,
    enforce_lossy_unitarity: bool = DEFAULT_ENFORCE_LOSSY_UNITARITY,
    override_cell_lengths: list[float] | None = None,
>>>>>>> e1bb331c
    **kwargs,
):
    """Calculate the S-matrix for given sets of modes, each set belonging to a `Cell`

    Args:
        modes: Each collection of modes for each of the `Cell` objects
        backend: which SAX backend to use to calculate the final S-matrix.
    """
    sax_backend = _validate_sax_backend(sax_backend)
    _compute_propagation_s_matrices = kwargs.pop(
        "compute_propagation_s_matrices", compute_propagation_s_matrices
    )
    _compute_interface_s_matrices = kwargs.pop(
        "compute_interface_s_matrices", compute_interface_s_matrices
    )
    propagations = _compute_propagation_s_matrices(
        modes, override_cell_lengths=override_cell_lengths
    )
    interfaces = _compute_interface_s_matrices(
        modes,
        conjugate_transpose=conjugate_transpose,
        enforce_reciprocity=enforce_reciprocity,
        enforce_lossy_unitarity=enforce_lossy_unitarity,
        **kwargs,
    )

    # TODO: fix SAX Multimode to reduce this ad-hoc SAX-hacking.
    net = _get_netlist(propagations, interfaces)
    evaluate_circuit = circuit_backends[sax_backend]
    S, pm = sax.sdense(
        evaluate_circuit(
            instances=net["instances"],
            connections=net["connections"],
            ports=net["ports"],
        )
    )
    S = np.asarray(S).view(_array)
    return S, pm<|MERGE_RESOLUTION|>--- conflicted
+++ resolved
@@ -80,17 +80,11 @@
 
 def compute_s_matrix_sax(
     modes: List[List[Mode]],
-<<<<<<< HEAD
-    sax_backend=None,
-    enforce_reciprocity=False,
-    enforce_lossy_unitarity=False,
-=======
     sax_backend: str | None = None,
     conjugate_transpose: bool = DEFAULT_CONJUGATE_TRANSPOSE,
     enforce_reciprocity: bool = DEFAULT_ENFORCE_RECIPROCITY,
     enforce_lossy_unitarity: bool = DEFAULT_ENFORCE_LOSSY_UNITARITY,
     override_cell_lengths: list[float] | None = None,
->>>>>>> e1bb331c
     **kwargs,
 ):
     """Calculate the S-matrix for given sets of modes, each set belonging to a `Cell`
